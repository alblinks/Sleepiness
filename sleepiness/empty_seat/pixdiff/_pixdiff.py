
"""
This empty_seat detector first calculates
the average pixel values of the rescaled and 
grey-scaled images in the training set. Then,
it calculates the difference between the
average pixel values of the training set and
the average pixel values of the test set. If
the difference is greater than a certain
threshold, the seat is considered empty.
"""
import pickle
from pathlib import Path
from typing import Generator
import numpy as np
from PIL import Image
import cv2
import matplotlib.pyplot as plt
from more_itertools import pairwise
from . import __path__ as pixdiff_path

from sleepiness.utility.misc import Loader

IMAGE_WIDTH = 100 // 2
IMAGE_HEIGHT = 116 // 2

AVGMAP = np.zeros((IMAGE_HEIGHT, IMAGE_WIDTH))

def calibrate_from_device() -> None:
    """
    Captures 200 frames from the camera
    and calculates the average pixel map and saves it
    """
    cap = cv2.VideoCapture(0)
    frames = []
    for count in range(200):
        print(f"Calibrating {count}/200", end='\r')
        ret, frame = cap.read()
        preprocessed = preprocess(Image.fromarray(frame))
        running_average(preprocessed, count)
        frames.append(preprocessed)
    cap.release()
    
    # Determine the threshold
<<<<<<< HEAD
    threshold = np.percentile(np.abs(frames - AVGMAP).mean(axis=(1,2)), 98)
=======
    threshold = np.percentile(np.abs(frames - AVGMAP).mean(axis=(1,2)), 99)
>>>>>>> 25ff73b0
    
    # Save the average map and the threshold
    emp = dict(threshold=threshold, avgmap=AVGMAP)
    with open(f'{pixdiff_path[0]}/avgmap.pkl', 'wb') as f:
        pickle.dump(emp, f)
    return threshold

def crop_bottom(image: Image.Image, percent: float) -> Image.Image:
    """
    Crop the bottom of an image.
    """
    width, height = image.size
    return image.crop((0, 0, width, height - int(height * percent)))

def crop_sides(image: Image.Image, percent: float) -> Image.Image:
    """
    Crop the sides of an image.
    """
    width, height = image.size
    return image.crop((int(width * percent), 0, width - int(width * percent), height))

def rescale_greyscale_normalize(image: Image.Image) -> np.ndarray:
    """
    Rescale and greyscale an image.
    """
    # Rescale the image to 100x116
    image = image.resize((IMAGE_WIDTH, IMAGE_HEIGHT))
    # Convert to greyscale
    image = image.convert('L')
    # Max-min normalization
    image = (np.array(image) - np.array(image).min()) / np.array(image).ptp()
    return image


def dataloader(path:Path) -> Generator[np.ndarray, None, None]:
    """
    Load images from a directory.
    """
    for image_path in path.glob('*.jpg'):
        image = Image.open(image_path)
        yield preprocess(image)
        
def preprocess(image: Image.Image) -> np.ndarray:
    """
    Preprocess an image.
    """
    image = crop_bottom(image, 0.3)
    image = crop_sides(image, 0.2)
    return rescale_greyscale_normalize(image)
        
def running_average(image: np.ndarray, n: int) -> np.ndarray:
    """
    Calculate the running average of an image.
    """
    global AVGMAP
    if n == 0:
        AVGMAP = image
        return AVGMAP
    AVGMAP = (AVGMAP * n + image) / (n + 1)
    return AVGMAP

def pixdiff(image: np.ndarray, map: np.ndarray | None = None) -> float:
    """
    Calculate the pixel difference between an image
    and the AVGMAP.
    """
    if map is not None:
        return np.abs(image - map).mean()
    return np.abs(image - AVGMAP).mean()

def pixdiff_distribution(path: Path) -> np.ndarray:
    """
    Calculate the pixel difference distribution
    between the training set and the test set.
    """
    diff_distribution = []
    with Loader("Calculating pixel difference distribution") as loader:
        for n, image in enumerate(dataloader(path)):
            loader.desc = f"Calculating pixel difference distribution {n}"
            diff_distribution.append(pixdiff(image))
    return np.array(diff_distribution)

def paiwise_pixdiff_distribution(path: Path) -> np.ndarray:
    """
    Calculate the pixel difference distribution
    between the training set and the test set.
    """
    diff_distribution = []
    with Loader("Calculating pixel difference distribution") as loader:
        for n, (image1, image2) in enumerate(pairwise(dataloader(path))):
            loader.desc = f"Calculating pixel difference distribution {n}"
            diff_distribution.append(np.abs(image1 - image2).mean())
    return np.array(diff_distribution)

def populate_avg_map(train_path: Path) -> bool:
    """
    Detect if a seat is empty.
    """
    # Calculate the running average of the training set
    with Loader("Calculating running average") as loader:
        for n, image in enumerate(dataloader(train_path)):
            loader.desc = f"Calculating running average {n}"
            running_average(image, n)
    
def is_empty(image: np.ndarray,
             threshold: float,
             map: np.ndarray) -> bool:
    """
    Detect if a seat is empty.
    """
    # Calculate the pixel difference between 
    # the test set and the running average
    if pixdiff(image,map) > threshold:
        return False
    return True

def save_avg_map() -> None:
    """
    Save the average map.
    """
    import pickle
    with open('sleepiness/empty_seat/pixdiff/avgmap.pkl', 'wb') as f:
        pickle.dump(AVGMAP, f)

def plot_distribution(distr: np.ndarray, 
                      title: str) -> None:
    """
    Plot the pixel difference distribution.
    """
    plt.hist(distr, bins=100)
    plt.title(f"Pixel difference distribution {title}")
    plt.xlabel("Pixel difference")
    plt.ylabel("Frequency")
    plt.savefig(f"pixdiff_distribution_{title}.png", dpi=300)
    plt.close()<|MERGE_RESOLUTION|>--- conflicted
+++ resolved
@@ -42,11 +42,7 @@
     cap.release()
     
     # Determine the threshold
-<<<<<<< HEAD
-    threshold = np.percentile(np.abs(frames - AVGMAP).mean(axis=(1,2)), 98)
-=======
     threshold = np.percentile(np.abs(frames - AVGMAP).mean(axis=(1,2)), 99)
->>>>>>> 25ff73b0
     
     # Save the average map and the threshold
     emp = dict(threshold=threshold, avgmap=AVGMAP)
